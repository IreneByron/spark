--- conflicted
+++ resolved
@@ -452,13 +452,9 @@
           hadoopConf.set("fs.s3a.session.token", sessionToken)
         }
       }
-<<<<<<< HEAD
-
-      loadHiveConfFile(conf, hadoopConf)
+
       // 将SparkConf中所有的以spark.hadoop.开头的属性都赋值到Hadoop的Configuration
-=======
       appendHiveConfigs(hadoopConf)
->>>>>>> 5c7d019b
       appendSparkHadoopConfigs(conf, hadoopConf)
       appendSparkHiveConfigs(conf, hadoopConf)
       // 将SparkConf的属性spark.buffer.size复制到Hadoop的Configuration的配置io.file.buffer.size
