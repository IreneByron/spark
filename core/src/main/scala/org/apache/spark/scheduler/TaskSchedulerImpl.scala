/*
 * Licensed to the Apache Software Foundation (ASF) under one or more
 * contributor license agreements.  See the NOTICE file distributed with
 * this work for additional information regarding copyright ownership.
 * The ASF licenses this file to You under the Apache License, Version 2.0
 * (the "License"); you may not use this file except in compliance with
 * the License.  You may obtain a copy of the License at
 *
 *    http://www.apache.org/licenses/LICENSE-2.0
 *
 * Unless required by applicable law or agreed to in writing, software
 * distributed under the License is distributed on an "AS IS" BASIS,
 * WITHOUT WARRANTIES OR CONDITIONS OF ANY KIND, either express or implied.
 * See the License for the specific language governing permissions and
 * limitations under the License.
 */

package org.apache.spark.scheduler

import java.nio.ByteBuffer
import java.util.{Timer, TimerTask}
import java.util.concurrent.{ConcurrentHashMap, TimeUnit}
import java.util.concurrent.atomic.AtomicLong

import scala.collection.mutable
import scala.collection.mutable.{ArrayBuffer, Buffer, HashMap, HashSet}
import scala.util.Random

import org.apache.spark._
import org.apache.spark.TaskState.TaskState
import org.apache.spark.executor.ExecutorMetrics
import org.apache.spark.internal.{config, Logging}
import org.apache.spark.internal.config._
import org.apache.spark.resource.{ResourceInformation, ResourceProfile}
import org.apache.spark.rpc.RpcEndpoint
import org.apache.spark.scheduler.SchedulingMode.SchedulingMode
import org.apache.spark.scheduler.TaskLocality.TaskLocality
import org.apache.spark.storage.BlockManagerId
import org.apache.spark.util.{AccumulatorV2, Clock, SystemClock, ThreadUtils, Utils}

/**
 * Schedules tasks for multiple types of clusters by acting through a SchedulerBackend.
 * It can also work with a local setup by using a `LocalSchedulerBackend` and setting
 * isLocal to true. It handles common logic, like determining a scheduling order across jobs, waking
 * up to launch speculative tasks, etc.
 *
 * Clients should first call initialize() and start(), then submit task sets through the
 * submitTasks method.
 *
 * THREADING: [[SchedulerBackend]]s and task-submitting clients can call this class from multiple
 * threads, so it needs locks in public API methods to maintain its state. In addition, some
 * [[SchedulerBackend]]s synchronize on themselves when they want to send events here, and then
 * acquire a lock on us, so we need to make sure that we don't try to lock the backend while
 * we are holding a lock on ourselves.  This class is called from many threads, notably:
 *   * The DAGScheduler Event Loop
 *   * The RPCHandler threads, responding to status updates from Executors
 *   * Periodic revival of all offers from the CoarseGrainedSchedulerBackend, to accommodate delay
 *      scheduling
 *   * task-result-getter threads
 *
 * CAUTION: Any non fatal exception thrown within Spark RPC framework can be swallowed.
 * Thus, throwing exception in methods like resourceOffers, statusUpdate won't fail
 * the application, but could lead to undefined behavior. Instead, we shall use method like
 * TaskSetManger.abort() to abort a stage and then fail the application (SPARK-31485).
 *
 * Delay Scheduling:
 *  Delay scheduling is an optimization that sacrifices job fairness for data locality in order to
 *  improve cluster and workload throughput. One useful definition of "delay" is how much time
 *  has passed since the TaskSet was using its fair share of resources. Since it is impractical to
 *  calculate this delay without a full simulation, the heuristic used is the time since the
 *  TaskSetManager last launched a task and has not rejected any resources due to delay scheduling
 *  since it was last offered its "fair share". A "fair share" offer is when [[resourceOffers]]'s
 *  parameter "isAllFreeResources" is set to true. A "delay scheduling reject" is when a resource
 *  is not utilized despite there being pending tasks (implemented inside [[TaskSetManager]]).
 *  The legacy heuristic only measured the time since the [[TaskSetManager]] last launched a task,
 *  and can be re-enabled by setting spark.locality.wait.legacyResetOnTaskLaunch to true.
 */
private[spark] class TaskSchedulerImpl(
    val sc: SparkContext,
    val maxTaskFailures: Int,
    isLocal: Boolean = false,
    clock: Clock = new SystemClock)
  extends TaskScheduler with Logging {

  import TaskSchedulerImpl._

  def this(sc: SparkContext) = {
    this(sc, sc.conf.get(config.TASK_MAX_FAILURES))
  }

  // Lazily initializing healthTrackerOpt to avoid getting empty ExecutorAllocationClient,
  // because ExecutorAllocationClient is created after this TaskSchedulerImpl.
  private[scheduler] lazy val healthTrackerOpt = maybeCreateHealthTracker(sc)

  val conf = sc.conf

  // How often to check for speculative tasks
  val SPECULATION_INTERVAL_MS = conf.get(SPECULATION_INTERVAL)

  // Duplicate copies of a task will only be launched if the original copy has been running for
  // at least this amount of time. This is to avoid the overhead of launching speculative copies
  // of tasks that are very short.
  val MIN_TIME_TO_SPECULATION = conf.get(SPECULATION_MIN_THRESHOLD)

  private val speculationScheduler =
    ThreadUtils.newDaemonSingleThreadScheduledExecutor("task-scheduler-speculation")

  // Threshold above which we warn user initial TaskSet may be starved
  val STARVATION_TIMEOUT_MS = conf.getTimeAsMs("spark.starvation.timeout", "15s")

  // CPUs to request per task
  val CPUS_PER_TASK = conf.get(config.CPUS_PER_TASK)

  // TaskSetManagers are not thread safe, so any access to one should be synchronized
  // on this class.  Protected by `this`
  private val taskSetsByStageIdAndAttempt = new HashMap[Int, HashMap[Int, TaskSetManager]]

  // keyed by taskset
  // value is true if the task set has not rejected any resources due to locality
  // since the timer was last reset
  private val noRejectsSinceLastReset = new mutable.HashMap[TaskSet, Boolean]()
  private val legacyLocalityWaitReset = conf.get(LEGACY_LOCALITY_WAIT_RESET)

  // Protected by `this`
  private[scheduler] val taskIdToTaskSetManager = new ConcurrentHashMap[Long, TaskSetManager]
  // Protected by `this`
  val taskIdToExecutorId = new HashMap[Long, String]

  @volatile private var hasReceivedTask = false
  @volatile private var hasLaunchedTask = false
  private val starvationTimer = new Timer(true)

  // Incrementing task IDs
  val nextTaskId = new AtomicLong(0)

  // IDs of the tasks running on each executor
  private val executorIdToRunningTaskIds = new HashMap[String, HashSet[Long]]

  // We add executors here when we first get decommission notification for them. Executors can
  // continue to run even after being asked to decommission, but they will eventually exit.
  val executorsPendingDecommission = new HashMap[String, ExecutorDecommissionState]

  def runningTasksByExecutors: Map[String, Int] = synchronized {
    executorIdToRunningTaskIds.toMap.mapValues(_.size).toMap
  }

  // The set of executors we have on each host; this is used to compute hostsAlive, which
  // in turn is used to decide when we can attain data locality on a given host
  protected val hostToExecutors = new HashMap[String, HashSet[String]]

  protected val hostsByRack = new HashMap[String, HashSet[String]]

  protected val executorIdToHost = new HashMap[String, String]

  private val abortTimer = new Timer(true)
  // Exposed for testing
  val unschedulableTaskSetToExpiryTime = new HashMap[TaskSetManager, Long]

  // Listener object to pass upcalls into
  var dagScheduler: DAGScheduler = null

  var backend: SchedulerBackend = null

  val mapOutputTracker = SparkEnv.get.mapOutputTracker.asInstanceOf[MapOutputTrackerMaster]

  private var schedulableBuilder: SchedulableBuilder = null
  // default scheduler is FIFO 默认调度模式是FIFO
  private val schedulingModeConf = conf.get(SCHEDULER_MODE)
  val schedulingMode: SchedulingMode =
    try {
      SchedulingMode.withName(schedulingModeConf)
    } catch {
      case e: java.util.NoSuchElementException =>
        throw new SparkException(s"Unrecognized $SCHEDULER_MODE_PROPERTY: $schedulingModeConf")
    }

  val rootPool: Pool = new Pool("", schedulingMode, 0, 0)

  // This is a var so that we can reset it for testing purposes.
  private[spark] var taskResultGetter = new TaskResultGetter(sc.env, this)

  private lazy val barrierSyncTimeout = conf.get(config.BARRIER_SYNC_TIMEOUT)

  private[scheduler] var barrierCoordinator: RpcEndpoint = null

  protected val defaultRackValue: Option[String] = None

  private def maybeInitBarrierCoordinator(): Unit = {
    if (barrierCoordinator == null) {
      barrierCoordinator = new BarrierCoordinator(barrierSyncTimeout, sc.listenerBus,
        sc.env.rpcEnv)
      sc.env.rpcEnv.setupEndpoint("barrierSync", barrierCoordinator)
      logInfo("Registered BarrierCoordinator endpoint")
    }
  }

  override def setDAGScheduler(dagScheduler: DAGScheduler): Unit = {
    this.dagScheduler = dagScheduler
  }

  def initialize(backend: SchedulerBackend): Unit = {
    this.backend = backend
    // 根据不同模式形成不同调度器
    schedulableBuilder = {
      schedulingMode match {
        case SchedulingMode.FIFO =>
          // 先进先出
          new FIFOSchedulableBuilder(rootPool)
        case SchedulingMode.FAIR =>
          // 公平
          new FairSchedulableBuilder(rootPool, conf)
        case _ =>
          throw new IllegalArgumentException(s"Unsupported $SCHEDULER_MODE_PROPERTY: " +
          s"$schedulingMode")
      }
    }
    schedulableBuilder.buildPools()
  }

  def newTaskId(): Long = nextTaskId.getAndIncrement()

  override def start(): Unit = {
    backend.start()

    if (!isLocal && conf.get(SPECULATION_ENABLED)) {
      logInfo("Starting speculative execution thread")
      speculationScheduler.scheduleWithFixedDelay(
        () => Utils.tryOrStopSparkContext(sc) { checkSpeculatableTasks() },
        SPECULATION_INTERVAL_MS, SPECULATION_INTERVAL_MS, TimeUnit.MILLISECONDS)
    }
  }

  override def postStartHook(): Unit = {
    waitBackendReady()
  }

  override def submitTasks(taskSet: TaskSet): Unit = {
    val tasks = taskSet.tasks
    logInfo("Adding task set " + taskSet.id + " with " + tasks.length + " tasks "
      + "resource profile " + taskSet.resourceProfileId)
    this.synchronized {
      // 创建任务集管理器
      val manager = createTaskSetManager(taskSet, maxTaskFailures)
      val stage = taskSet.stageId
      val stageTaskSets =
        taskSetsByStageIdAndAttempt.getOrElseUpdate(stage, new HashMap[Int, TaskSetManager])

      // Mark all the existing TaskSetManagers of this stage as zombie, as we are adding a new one.
      // This is necessary to handle a corner case. Let's say a stage has 10 partitions and has 2
      // TaskSetManagers: TSM1(zombie) and TSM2(active). TSM1 has a running task for partition 10
      // and it completes. TSM2 finishes tasks for partition 1-9, and thinks he is still active
      // because partition 10 is not completed yet. However, DAGScheduler gets task completion
      // events for all the 10 partitions and thinks the stage is finished. If it's a shuffle stage
      // and somehow it has missing map outputs, then DAGScheduler will resubmit it and create a
      // TSM3 for it. As a stage can't have more than one active task set managers, we must mark
      // TSM2 as zombie (it actually is).
      stageTaskSets.foreach { case (_, ts) =>
        ts.isZombie = true
      }
      stageTaskSets(taskSet.stageAttemptId) = manager
      // 调度构建器
      schedulableBuilder.addTaskSetManager(manager, manager.taskSet.properties)

      if (!isLocal && !hasReceivedTask) {
        starvationTimer.scheduleAtFixedRate(new TimerTask() {
          override def run(): Unit = {
            if (!hasLaunchedTask) {
              logWarning("Initial job has not accepted any resources; " +
                "check your cluster UI to ensure that workers are registered " +
                "and have sufficient resources")
            } else {
              this.cancel()
            }
          }
        }, STARVATION_TIMEOUT_MS, STARVATION_TIMEOUT_MS)
      }
      hasReceivedTask = true
    }
    // 从任务池中取任务
    backend.reviveOffers()
  }

  // Label as private[scheduler] to allow tests to swap in different task set managers if necessary
  private[scheduler] def createTaskSetManager(
      taskSet: TaskSet,
      maxTaskFailures: Int): TaskSetManager = {
    new TaskSetManager(this, taskSet, maxTaskFailures, healthTrackerOpt, clock)
  }

  override def cancelTasks(stageId: Int, interruptThread: Boolean): Unit = synchronized {
    logInfo("Cancelling stage " + stageId)
    // Kill all running tasks for the stage.
    killAllTaskAttempts(stageId, interruptThread, reason = "Stage cancelled")
    // Cancel all attempts for the stage.
    taskSetsByStageIdAndAttempt.get(stageId).foreach { attempts =>
      attempts.foreach { case (_, tsm) =>
        tsm.abort("Stage %s cancelled".format(stageId))
        logInfo("Stage %d was cancelled".format(stageId))
      }
    }
  }

  override def killTaskAttempt(
      taskId: Long,
      interruptThread: Boolean,
      reason: String): Boolean = synchronized {
    logInfo(s"Killing task $taskId: $reason")
    val execId = taskIdToExecutorId.get(taskId)
    if (execId.isDefined) {
      backend.killTask(taskId, execId.get, interruptThread, reason)
      true
    } else {
      logWarning(s"Could not kill task $taskId because no task with that ID was found.")
      false
    }
  }

  override def killAllTaskAttempts(
      stageId: Int,
      interruptThread: Boolean,
      reason: String): Unit = synchronized {
    logInfo(s"Killing all running tasks in stage $stageId: $reason")
    taskSetsByStageIdAndAttempt.get(stageId).foreach { attempts =>
      attempts.foreach { case (_, tsm) =>
        // There are two possible cases here:
        // 1. The task set manager has been created and some tasks have been scheduled.
        //    In this case, send a kill signal to the executors to kill the task.
        // 2. The task set manager has been created but no tasks have been scheduled. In this case,
        //    simply continue.
        tsm.runningTasksSet.foreach { tid =>
          taskIdToExecutorId.get(tid).foreach { execId =>
            backend.killTask(tid, execId, interruptThread, reason)
          }
        }
      }
    }
  }

  override def notifyPartitionCompletion(stageId: Int, partitionId: Int): Unit = {
    taskResultGetter.enqueuePartitionCompletionNotification(stageId, partitionId)
  }

  /**
   * Called to indicate that all task attempts (including speculated tasks) associated with the
   * given TaskSetManager have completed, so state associated with the TaskSetManager should be
   * cleaned up.
   */
  def taskSetFinished(manager: TaskSetManager): Unit = synchronized {
    taskSetsByStageIdAndAttempt.get(manager.taskSet.stageId).foreach { taskSetsForStage =>
      taskSetsForStage -= manager.taskSet.stageAttemptId
      if (taskSetsForStage.isEmpty) {
        taskSetsByStageIdAndAttempt -= manager.taskSet.stageId
      }
    }
    noRejectsSinceLastReset -= manager.taskSet
    manager.parent.removeSchedulable(manager)
    logInfo(s"Removed TaskSet ${manager.taskSet.id}, whose tasks have all completed, from pool" +
      s" ${manager.parent.name}")
  }

  /**
   * Offers resources to a single [[TaskSetManager]] at a given max allowed [[TaskLocality]].
   *
   * @param taskSet task set manager to offer resources to
   * @param maxLocality max locality to allow when scheduling
   * @param shuffledOffers shuffled resource offers to use for scheduling,
   *                       remaining resources are tracked by below fields as tasks are scheduled
   * @param availableCpus  remaining cpus per offer,
   *                       value at index 'i' corresponds to shuffledOffers[i]
   * @param availableResources remaining resources per offer,
   *                           value at index 'i' corresponds to shuffledOffers[i]
   * @param tasks tasks scheduled per offer, value at index 'i' corresponds to shuffledOffers[i]
   * @return tuple of (no delay schedule rejects?, option of min locality of launched task)
   */
  private def resourceOfferSingleTaskSet(
      taskSet: TaskSetManager,
      maxLocality: TaskLocality,
      shuffledOffers: Seq[WorkerOffer],
      availableCpus: Array[Int],
      availableResources: Array[Map[String, Buffer[String]]],
      tasks: IndexedSeq[ArrayBuffer[TaskDescription]])
    : (Boolean, Option[TaskLocality]) = {
    var noDelayScheduleRejects = true
    var minLaunchedLocality: Option[TaskLocality] = None
    // nodes and executors that are excluded for the entire application have already been
    // filtered out by this point
    for (i <- 0 until shuffledOffers.size) {
      val execId = shuffledOffers(i).executorId
      val host = shuffledOffers(i).host
      val taskSetRpID = taskSet.taskSet.resourceProfileId
      // make the resource profile id a hard requirement for now - ie only put tasksets
      // on executors where resource profile exactly matches.
      if (taskSetRpID == shuffledOffers(i).resourceProfileId) {
        val taskResAssignmentsOpt = resourcesMeetTaskRequirements(taskSet, availableCpus(i),
          availableResources(i))
        taskResAssignmentsOpt.foreach { taskResAssignments =>
          try {
            val prof = sc.resourceProfileManager.resourceProfileFromId(taskSetRpID)
            val taskCpus = ResourceProfile.getTaskCpusOrDefaultForProfile(prof, conf)
            val (taskDescOption, didReject, index) =
              taskSet.resourceOffer(execId, host, maxLocality, taskResAssignments)
            noDelayScheduleRejects &= !didReject
            for (task <- taskDescOption) {
              val (locality, resources) = if (task != null) {
                tasks(i) += task
                addRunningTask(task.taskId, execId, taskSet)
                (taskSet.taskInfos(task.taskId).taskLocality, task.resources)
              } else {
                assert(taskSet.isBarrier, "TaskDescription can only be null for barrier task")
                val barrierTask = taskSet.barrierPendingLaunchTasks(index)
                barrierTask.assignedOfferIndex = i
                barrierTask.assignedCores = taskCpus
                (barrierTask.taskLocality, barrierTask.assignedResources)
              }

              minLaunchedLocality = minTaskLocality(minLaunchedLocality, Some(locality))
              availableCpus(i) -= taskCpus
              assert(availableCpus(i) >= 0)
              resources.foreach { case (rName, rInfo) =>
                // Remove the first n elements from availableResources addresses, these removed
                // addresses are the same as that we allocated in taskResourceAssignments since it's
                // synchronized. We don't remove the exact addresses allocated because the current
                // approach produces the identical result with less time complexity.
                availableResources(i)(rName).remove(0, rInfo.addresses.size)
              }
            }
          } catch {
            case e: TaskNotSerializableException =>
              logError(s"Resource offer failed, task set ${taskSet.name} was not serializable")
              // Do not offer resources for this task, but don't throw an error to allow other
              // task sets to be submitted.
              return (noDelayScheduleRejects, minLaunchedLocality)
          }
        }
      }
    }
    (noDelayScheduleRejects, minLaunchedLocality)
  }

  /**
   * Add the running task to TaskScheduler's related structures
   */
  private def addRunningTask(tid: Long, execId: String, taskSet: TaskSetManager): Unit = {
    taskIdToTaskSetManager.put(tid, taskSet)
    taskIdToExecutorId(tid) = execId
    executorIdToRunningTaskIds(execId).add(tid)
  }

  /**
   * Check whether the resources from the WorkerOffer are enough to run at least one task.
   * Returns None if the resources don't meet the task requirements, otherwise returns
   * the task resource assignments to give to the next task. Note that the assignments maybe
   * be empty if no custom resources are used.
   */
  private def resourcesMeetTaskRequirements(
      taskSet: TaskSetManager,
      availCpus: Int,
      availWorkerResources: Map[String, Buffer[String]]
      ): Option[Map[String, ResourceInformation]] = {
    val rpId = taskSet.taskSet.resourceProfileId
    val taskSetProf = sc.resourceProfileManager.resourceProfileFromId(rpId)
    val taskCpus = ResourceProfile.getTaskCpusOrDefaultForProfile(taskSetProf, conf)
    // check if the ResourceProfile has cpus first since that is common case
    if (availCpus < taskCpus) return None
    // only look at the resource other then cpus
    val tsResources = ResourceProfile.getCustomTaskResources(taskSetProf)
    if (tsResources.isEmpty) return Some(Map.empty)
    val localTaskReqAssign = HashMap[String, ResourceInformation]()
    // we go through all resources here so that we can make sure they match and also get what the
    // assignments are for the next task
    for ((rName, taskReqs) <- tsResources) {
      val taskAmount = taskSetProf.getSchedulerTaskResourceAmount(rName)
      availWorkerResources.get(rName) match {
        case Some(workerRes) =>
          if (workerRes.size >= taskAmount) {
            localTaskReqAssign.put(rName, new ResourceInformation(rName,
              workerRes.take(taskAmount).toArray))
          } else {
            return None
          }
        case None => return None
      }
    }
    Some(localTaskReqAssign.toMap)
  }

  private def minTaskLocality(
      l1: Option[TaskLocality],
      l2: Option[TaskLocality]) : Option[TaskLocality] = {
    if (l1.isEmpty) {
      l2
    } else if (l2.isEmpty) {
      l1
    } else if (l1.get < l2.get) {
      l1
    } else {
      l2
    }
  }

  /**
   * Called by cluster manager to offer resources on workers. We respond by asking our active task
   * sets for tasks in order of priority. We fill each node with tasks in a round-robin manner so
   * that tasks are balanced across the cluster.
   * 优先级
   * 轮询
   */
  def resourceOffers(
      offers: IndexedSeq[WorkerOffer],
      isAllFreeResources: Boolean = true): Seq[Seq[TaskDescription]] = synchronized {
    // Mark each worker as alive and remember its hostname
    // Also track if new executor is added
    var newExecAvail = false
    for (o <- offers) {
      if (!hostToExecutors.contains(o.host)) {
        hostToExecutors(o.host) = new HashSet[String]()
      }
      if (!executorIdToRunningTaskIds.contains(o.executorId)) {
        hostToExecutors(o.host) += o.executorId
        executorAdded(o.executorId, o.host)
        executorIdToHost(o.executorId) = o.host
        executorIdToRunningTaskIds(o.executorId) = HashSet[Long]()
        newExecAvail = true
      }
    }
    val hosts = offers.map(_.host).distinct
    for ((host, Some(rack)) <- hosts.zip(getRacksForHosts(hosts))) {
      hostsByRack.getOrElseUpdate(rack, new HashSet[String]()) += host
    }

    // Before making any offers, include any nodes whose expireOnFailure timeout has expired. Do
    // this here to avoid a separate thread and added synchronization overhead, and also because
    // updating the excluded executors and nodes is only relevant when task offers are being made.
    healthTrackerOpt.foreach(_.applyExcludeOnFailureTimeout())

    val filteredOffers = healthTrackerOpt.map { healthTracker =>
      offers.filter { offer =>
        !healthTracker.isNodeExcluded(offer.host) &&
          !healthTracker.isExecutorExcluded(offer.executorId)
      }
    }.getOrElse(offers)

    val shuffledOffers = shuffleOffers(filteredOffers)
    // Build a list of tasks to assign to each worker.
    // Note the size estimate here might be off with different ResourceProfiles but should be
    // close estimate
    val tasks = shuffledOffers.map(o => new ArrayBuffer[TaskDescription](o.cores / CPUS_PER_TASK))
    val availableResources = shuffledOffers.map(_.resources).toArray
    val availableCpus = shuffledOffers.map(o => o.cores).toArray
    val resourceProfileIds = shuffledOffers.map(o => o.resourceProfileId).toArray
    // 拿到排过序的任务集
    val sortedTaskSets = rootPool.getSortedTaskSetQueue
    for (taskSet <- sortedTaskSets) {
      logDebug("parentName: %s, name: %s, runningTasks: %s".format(
        taskSet.parent.name, taskSet.name, taskSet.runningTasks))
      if (newExecAvail) {
        taskSet.executorAdded()
      }
    }

    // Take each TaskSet in our scheduling order, and then offer it to each node in increasing order
    // of locality levels so that it gets a chance to launch local tasks on all of them.
    // NOTE: the preferredLocality order: PROCESS_LOCAL, NODE_LOCAL, NO_PREF, RACK_LOCAL, ANY
    for (taskSet <- sortedTaskSets) {
      // we only need to calculate available slots if using barrier scheduling, otherwise the
      // value is -1
      val numBarrierSlotsAvailable = if (taskSet.isBarrier) {
        val rpId = taskSet.taskSet.resourceProfileId
        val availableResourcesAmount = availableResources.map { resourceMap =>
          // available addresses already takes into account if there are fractional
          // task resource requests
          resourceMap.map { case (name, addresses) => (name, addresses.length) }
        }
        calculateAvailableSlots(this, conf, rpId, resourceProfileIds, availableCpus,
          availableResourcesAmount)
      } else {
        -1
      }
      // Skip the barrier taskSet if the available slots are less than the number of pending tasks.
      if (taskSet.isBarrier && numBarrierSlotsAvailable < taskSet.numTasks) {
        // Skip the launch process.
        // TODO SPARK-24819 If the job requires more slots than available (both busy and free
        // slots), fail the job on submit.
        logInfo(s"Skip current round of resource offers for barrier stage ${taskSet.stageId} " +
          s"because the barrier taskSet requires ${taskSet.numTasks} slots, while the total " +
          s"number of available slots is $numBarrierSlotsAvailable.")
      } else {
        var launchedAnyTask = false
        var noDelaySchedulingRejects = true
        var globalMinLocality: Option[TaskLocality] = None
<<<<<<< HEAD
        // Record all the executor IDs assigned barrier tasks on.
        val addressesWithDescs = ArrayBuffer[(String, TaskDescription)]()
        // 本地化级别：计算和数据的位置存在不同的级别，这个级别称之为本地化级别
=======
>>>>>>> 5c7d019b
        for (currentMaxLocality <- taskSet.myLocalityLevels) {
          var launchedTaskAtCurrentMaxLocality = false
          do {
            val (noDelayScheduleReject, minLocality) = resourceOfferSingleTaskSet(
              taskSet, currentMaxLocality, shuffledOffers, availableCpus,
              availableResources, tasks)
            launchedTaskAtCurrentMaxLocality = minLocality.isDefined
            launchedAnyTask |= launchedTaskAtCurrentMaxLocality
            noDelaySchedulingRejects &= noDelayScheduleReject
            globalMinLocality = minTaskLocality(globalMinLocality, minLocality)
          } while (launchedTaskAtCurrentMaxLocality)
        }

        if (!legacyLocalityWaitReset) {
          if (noDelaySchedulingRejects) {
            if (launchedAnyTask &&
              (isAllFreeResources || noRejectsSinceLastReset.getOrElse(taskSet.taskSet, true))) {
              taskSet.resetDelayScheduleTimer(globalMinLocality)
              noRejectsSinceLastReset.update(taskSet.taskSet, true)
            }
          } else {
            noRejectsSinceLastReset.update(taskSet.taskSet, false)
          }
        }

        if (!launchedAnyTask) {
          taskSet.getCompletelyExcludedTaskIfAny(hostToExecutors).foreach { taskIndex =>
              // If the taskSet is unschedulable we try to find an existing idle excluded
              // executor and kill the idle executor and kick off an abortTimer which if it doesn't
              // schedule a task within the the timeout will abort the taskSet if we were unable to
              // schedule any task from the taskSet.
              // Note 1: We keep track of schedulability on a per taskSet basis rather than on a per
              // task basis.
              // Note 2: The taskSet can still be aborted when there are more than one idle
              // excluded executors and dynamic allocation is on. This can happen when a killed
              // idle executor isn't replaced in time by ExecutorAllocationManager as it relies on
              // pending tasks and doesn't kill executors on idle timeouts, resulting in the abort
              // timer to expire and abort the taskSet.
              //
              // If there are no idle executors and dynamic allocation is enabled, then we would
              // notify ExecutorAllocationManager to allocate more executors to schedule the
              // unschedulable tasks else we will abort immediately.
              executorIdToRunningTaskIds.find(x => !isExecutorBusy(x._1)) match {
                case Some ((executorId, _)) =>
                  if (!unschedulableTaskSetToExpiryTime.contains(taskSet)) {
                    healthTrackerOpt.foreach(blt => blt.killExcludedIdleExecutor(executorId))
                    updateUnschedulableTaskSetTimeoutAndStartAbortTimer(taskSet, taskIndex)
                  }
                case None =>
                  //  Notify ExecutorAllocationManager about the unschedulable task set,
                  // in order to provision more executors to make them schedulable
                  if (Utils.isDynamicAllocationEnabled(conf)) {
                    if (!unschedulableTaskSetToExpiryTime.contains(taskSet)) {
                      logInfo("Notifying ExecutorAllocationManager to allocate more executors to" +
                        " schedule the unschedulable task before aborting" +
                        " stage ${taskSet.stageId}.")
                      dagScheduler.unschedulableTaskSetAdded(taskSet.taskSet.stageId,
                        taskSet.taskSet.stageAttemptId)
                      updateUnschedulableTaskSetTimeoutAndStartAbortTimer(taskSet, taskIndex)
                    }
                  } else {
                    // Abort Immediately
                    logInfo("Cannot schedule any task because all executors excluded from " +
                      "failures. No idle executors can be found to kill. Aborting stage " +
                      s"${taskSet.stageId}.")
                    taskSet.abortSinceCompletelyExcludedOnFailure(taskIndex)
                  }
              }
          }
        } else {
          // We want to defer killing any taskSets as long as we have a non excluded executor
          // which can be used to schedule a task from any active taskSets. This ensures that the
          // job can make progress.
          // Note: It is theoretically possible that a taskSet never gets scheduled on a
          // non-excluded executor and the abort timer doesn't kick in because of a constant
          // submission of new TaskSets. See the PR for more details.
          if (unschedulableTaskSetToExpiryTime.nonEmpty) {
            logInfo("Clearing the expiry times for all unschedulable taskSets as a task was " +
              "recently scheduled.")
            // Notify ExecutorAllocationManager as well as other subscribers that a task now
            // recently becomes schedulable
            dagScheduler.unschedulableTaskSetRemoved(taskSet.taskSet.stageId,
              taskSet.taskSet.stageAttemptId)
            unschedulableTaskSetToExpiryTime.clear()
          }
        }

        if (launchedAnyTask && taskSet.isBarrier) {
          val barrierPendingLaunchTasks = taskSet.barrierPendingLaunchTasks.values.toArray
          // Check whether the barrier tasks are partially launched.
          if (barrierPendingLaunchTasks.length != taskSet.numTasks) {
            if (legacyLocalityWaitReset) {
              // Legacy delay scheduling always reset the timer when there's a task that is able
              // to be scheduled. Thus, whenever there's a timer reset could happen during a single
              // round resourceOffer, tasks that don't get or have the preferred locations would
              // always reject the offered resources. As a result, the barrier taskset can't get
              // launched. And if we retry the resourceOffer, we'd go through the same path again
              // and get into the endless loop in the end.
              val errorMsg = s"Fail resource offers for barrier stage ${taskSet.stageId} " +
                s"because only ${barrierPendingLaunchTasks.length} out of a total number " +
                s"of ${taskSet.numTasks} tasks got resource offers. We highly recommend " +
                "you to use the non-legacy delay scheduling by setting " +
                s"${LEGACY_LOCALITY_WAIT_RESET.key} to false to get rid of this error."
              logWarning(errorMsg)
              taskSet.abort(errorMsg)
              throw new SparkException(errorMsg)
            } else {
              val curTime = clock.getTimeMillis()
              if (curTime - taskSet.lastResourceOfferFailLogTime >
                TaskSetManager.BARRIER_LOGGING_INTERVAL) {
                logInfo("Releasing the assigned resource offers since only partial tasks can " +
                  "be launched. Waiting for later round resource offers.")
                taskSet.lastResourceOfferFailLogTime = curTime
              }
              barrierPendingLaunchTasks.foreach { task =>
                // revert all assigned resources
                availableCpus(task.assignedOfferIndex) += task.assignedCores
                task.assignedResources.foreach { case (rName, rInfo) =>
                  availableResources(task.assignedOfferIndex)(rName).appendAll(rInfo.addresses)
                }
                // re-add the task to the schedule pending list
                taskSet.addPendingTask(task.index)
              }
            }
          } else {
            // All tasks are able to launch in this barrier task set. Let's do
            // some preparation work before launching them.
            val launchTime = clock.getTimeMillis()
            val addressesWithDescs = barrierPendingLaunchTasks.map { task =>
              val taskDesc = taskSet.prepareLaunchingTask(
                task.execId,
                task.host,
                task.index,
                task.taskLocality,
                false,
                task.assignedResources,
                launchTime)
              addRunningTask(taskDesc.taskId, taskDesc.executorId, taskSet)
              tasks(task.assignedOfferIndex) += taskDesc
              shuffledOffers(task.assignedOfferIndex).address.get -> taskDesc
            }

            // materialize the barrier coordinator.
            maybeInitBarrierCoordinator()

            // Update the taskInfos into all the barrier task properties.
            val addressesStr = addressesWithDescs
              // Addresses ordered by partitionId
              .sortBy(_._2.partitionId)
              .map(_._1)
              .mkString(",")
            addressesWithDescs.foreach(_._2.properties.setProperty("addresses", addressesStr))

            logInfo(s"Successfully scheduled all the ${addressesWithDescs.size} tasks for " +
              s"barrier stage ${taskSet.stageId}.")
          }
          taskSet.barrierPendingLaunchTasks.clear()
        }
      }
    }

    // TODO SPARK-24823 Cancel a job that contains barrier stage(s) if the barrier tasks don't get
    // launched within a configured time.
    if (tasks.nonEmpty) {
      hasLaunchedTask = true
    }
    return tasks.map(_.toSeq)
  }

  private def updateUnschedulableTaskSetTimeoutAndStartAbortTimer(
      taskSet: TaskSetManager,
      taskIndex: Int): Unit = {
    val timeout = conf.get(config.UNSCHEDULABLE_TASKSET_TIMEOUT) * 1000
    unschedulableTaskSetToExpiryTime(taskSet) = clock.getTimeMillis() + timeout
    logInfo(s"Waiting for $timeout ms for completely " +
      s"excluded task to be schedulable again before aborting stage ${taskSet.stageId}.")
    abortTimer.schedule(
      createUnschedulableTaskSetAbortTimer(taskSet, taskIndex), timeout)
  }

  private def createUnschedulableTaskSetAbortTimer(
      taskSet: TaskSetManager,
      taskIndex: Int): TimerTask = {
    new TimerTask() {
      override def run(): Unit = TaskSchedulerImpl.this.synchronized {
        if (unschedulableTaskSetToExpiryTime.contains(taskSet) &&
            unschedulableTaskSetToExpiryTime(taskSet) <= clock.getTimeMillis()) {
          logInfo("Cannot schedule any task because all executors excluded due to failures. " +
            s"Wait time for scheduling expired. Aborting stage ${taskSet.stageId}.")
          taskSet.abortSinceCompletelyExcludedOnFailure(taskIndex)
        } else {
          this.cancel()
        }
      }
    }
  }

  /**
   * Shuffle offers around to avoid always placing tasks on the same workers.  Exposed to allow
   * overriding in tests, so it can be deterministic.
   */
  protected def shuffleOffers(offers: IndexedSeq[WorkerOffer]): IndexedSeq[WorkerOffer] = {
    Random.shuffle(offers)
  }

  def statusUpdate(tid: Long, state: TaskState, serializedData: ByteBuffer): Unit = {
    var failedExecutor: Option[String] = None
    var reason: Option[ExecutorLossReason] = None
    synchronized {
      try {
        Option(taskIdToTaskSetManager.get(tid)) match {
          case Some(taskSet) =>
            if (state == TaskState.LOST) {
              // TaskState.LOST is only used by the deprecated Mesos fine-grained scheduling mode,
              // where each executor corresponds to a single task, so mark the executor as failed.
              val execId = taskIdToExecutorId.getOrElse(tid, {
                val errorMsg =
                  "taskIdToTaskSetManager.contains(tid) <=> taskIdToExecutorId.contains(tid)"
                taskSet.abort(errorMsg)
                throw new SparkException(errorMsg)
              })
              if (executorIdToRunningTaskIds.contains(execId)) {
                reason = Some(
                  ExecutorProcessLost(
                    s"Task $tid was lost, so marking the executor as lost as well."))
                removeExecutor(execId, reason.get)
                failedExecutor = Some(execId)
              }
            }
            if (TaskState.isFinished(state)) {
              cleanupTaskState(tid)
              taskSet.removeRunningTask(tid)
              if (state == TaskState.FINISHED) {
                taskResultGetter.enqueueSuccessfulTask(taskSet, tid, serializedData)
              } else if (Set(TaskState.FAILED, TaskState.KILLED, TaskState.LOST).contains(state)) {
                taskResultGetter.enqueueFailedTask(taskSet, tid, state, serializedData)
              }
            }
          case None =>
            logError(
              ("Ignoring update with state %s for TID %s because its task set is gone (this is " +
                "likely the result of receiving duplicate task finished status updates) or its " +
                "executor has been marked as failed.")
                .format(state, tid))
        }
      } catch {
        case e: Exception => logError("Exception in statusUpdate", e)
      }
    }
    // Update the DAGScheduler without holding a lock on this, since that can deadlock
    if (failedExecutor.isDefined) {
      assert(reason.isDefined)
      dagScheduler.executorLost(failedExecutor.get, reason.get)
      backend.reviveOffers()
    }
  }

  /**
   * Update metrics for in-progress tasks and executor metrics, and let the master know that the
   * BlockManager is still alive. Return true if the driver knows about the given block manager.
   * Otherwise, return false, indicating that the block manager should re-register.
   */
  override def executorHeartbeatReceived(
      execId: String,
      accumUpdates: Array[(Long, Seq[AccumulatorV2[_, _]])],
      blockManagerId: BlockManagerId,
      executorUpdates: mutable.Map[(Int, Int), ExecutorMetrics]): Boolean = {
    // (taskId, stageId, stageAttemptId, accumUpdates)
    val accumUpdatesWithTaskIds: Array[(Long, Int, Int, Seq[AccumulableInfo])] = {
      accumUpdates.flatMap { case (id, updates) =>
        val accInfos = updates.map(acc => acc.toInfo(Some(acc.value), None))
        Option(taskIdToTaskSetManager.get(id)).map { taskSetMgr =>
          (id, taskSetMgr.stageId, taskSetMgr.taskSet.stageAttemptId, accInfos)
        }
      }
    }
    dagScheduler.executorHeartbeatReceived(execId, accumUpdatesWithTaskIds, blockManagerId,
      executorUpdates)
  }

  def handleTaskGettingResult(taskSetManager: TaskSetManager, tid: Long): Unit = synchronized {
    taskSetManager.handleTaskGettingResult(tid)
  }

  def handleSuccessfulTask(
      taskSetManager: TaskSetManager,
      tid: Long,
      taskResult: DirectTaskResult[_]): Unit = synchronized {
    taskSetManager.handleSuccessfulTask(tid, taskResult)
  }

  def handleFailedTask(
      taskSetManager: TaskSetManager,
      tid: Long,
      taskState: TaskState,
      reason: TaskFailedReason): Unit = synchronized {
    taskSetManager.handleFailedTask(tid, taskState, reason)
    if (!taskSetManager.isZombie && !taskSetManager.someAttemptSucceeded(tid)) {
      // Need to revive offers again now that the task set manager state has been updated to
      // reflect failed tasks that need to be re-run.
      backend.reviveOffers()
    }
  }

  /**
   * Marks the task has completed in the active TaskSetManager for the given stage.
   *
   * After stage failure and retry, there may be multiple TaskSetManagers for the stage.
   * If an earlier zombie attempt of a stage completes a task, we can ask the later active attempt
   * to skip submitting and running the task for the same partition, to save resource. That also
   * means that a task completion from an earlier zombie attempt can lead to the entire stage
   * getting marked as successful.
   */
  private[scheduler] def handlePartitionCompleted(stageId: Int, partitionId: Int) = synchronized {
    taskSetsByStageIdAndAttempt.get(stageId).foreach(_.values.filter(!_.isZombie).foreach { tsm =>
      tsm.markPartitionCompleted(partitionId)
    })
  }

  def error(message: String): Unit = {
    synchronized {
      if (taskSetsByStageIdAndAttempt.nonEmpty) {
        // Have each task set throw a SparkException with the error
        for {
          attempts <- taskSetsByStageIdAndAttempt.values
          manager <- attempts.values
        } {
          try {
            manager.abort(message)
          } catch {
            case e: Exception => logError("Exception in error callback", e)
          }
        }
      } else {
        // No task sets are active but we still got an error. Just exit since this
        // must mean the error is during registration.
        // It might be good to do something smarter here in the future.
        throw new SparkException(s"Exiting due to error from cluster scheduler: $message")
      }
    }
  }

  override def stop(): Unit = {
    speculationScheduler.shutdown()
    if (backend != null) {
      backend.stop()
    }
    if (taskResultGetter != null) {
      taskResultGetter.stop()
    }
    if (barrierCoordinator != null) {
      barrierCoordinator.stop()
    }
    starvationTimer.cancel()
    abortTimer.cancel()
  }

  override def defaultParallelism(): Int = backend.defaultParallelism()

  // Check for speculatable tasks in all our active jobs.
  def checkSpeculatableTasks(): Unit = {
    var shouldRevive = false
    synchronized {
      shouldRevive = rootPool.checkSpeculatableTasks(MIN_TIME_TO_SPECULATION)
    }
    if (shouldRevive) {
      backend.reviveOffers()
    }
  }

  override def executorDecommission(
      executorId: String, decommissionInfo: ExecutorDecommissionInfo): Unit = {
    synchronized {
      // Don't bother noting decommissioning for executors that we don't know about
      if (executorIdToHost.contains(executorId)) {
        executorsPendingDecommission(executorId) =
          ExecutorDecommissionState(clock.getTimeMillis(), decommissionInfo.workerHost)
      }
    }
    rootPool.executorDecommission(executorId)
    backend.reviveOffers()
  }

  override def getExecutorDecommissionState(executorId: String)
    : Option[ExecutorDecommissionState] = synchronized {
    executorsPendingDecommission.get(executorId)
  }

  override def executorLost(executorId: String, reason: ExecutorLossReason): Unit = {
    var failedExecutor: Option[String] = None

    synchronized {
      if (executorIdToRunningTaskIds.contains(executorId)) {
        val hostPort = executorIdToHost(executorId)
        logExecutorLoss(executorId, hostPort, reason)
        removeExecutor(executorId, reason)
        failedExecutor = Some(executorId)
      } else {
        executorIdToHost.get(executorId) match {
          case Some(hostPort) =>
            // If the host mapping still exists, it means we don't know the loss reason for the
            // executor. So call removeExecutor() to update tasks running on that executor when
            // the real loss reason is finally known.
            logExecutorLoss(executorId, hostPort, reason)
            removeExecutor(executorId, reason)

          case None =>
            // We may get multiple executorLost() calls with different loss reasons. For example,
            // one may be triggered by a dropped connection from the worker while another may be a
            // report of executor termination from Mesos. We produce log messages for both so we
            // eventually report the termination reason.
            logError(s"Lost an executor $executorId (already removed): $reason")
        }
      }
    }
    // Call dagScheduler.executorLost without holding the lock on this to prevent deadlock
    if (failedExecutor.isDefined) {
      dagScheduler.executorLost(failedExecutor.get, reason)
      backend.reviveOffers()
    }
  }

  override def workerRemoved(workerId: String, host: String, message: String): Unit = {
    logInfo(s"Handle removed worker $workerId: $message")
    dagScheduler.workerRemoved(workerId, host, message)
  }

  private def logExecutorLoss(
      executorId: String,
      hostPort: String,
      reason: ExecutorLossReason): Unit = reason match {
    case LossReasonPending =>
      logDebug(s"Executor $executorId on $hostPort lost, but reason not yet known.")
    case ExecutorKilled =>
      logInfo(s"Executor $executorId on $hostPort killed by driver.")
    case _ =>
      logError(s"Lost executor $executorId on $hostPort: $reason")
  }

  /**
   * Cleans up the TaskScheduler's state for tracking the given task.
   */
  private def cleanupTaskState(tid: Long): Unit = {
    taskIdToTaskSetManager.remove(tid)
    taskIdToExecutorId.remove(tid).foreach { executorId =>
      executorIdToRunningTaskIds.get(executorId).foreach { _.remove(tid) }
    }
  }

  /**
   * Remove an executor from all our data structures and mark it as lost. If the executor's loss
   * reason is not yet known, do not yet remove its association with its host nor update the status
   * of any running tasks, since the loss reason defines whether we'll fail those tasks.
   */
  private def removeExecutor(executorId: String, reason: ExecutorLossReason): Unit = {
    // The tasks on the lost executor may not send any more status updates (because the executor
    // has been lost), so they should be cleaned up here.
    executorIdToRunningTaskIds.remove(executorId).foreach { taskIds =>
      logDebug("Cleaning up TaskScheduler state for tasks " +
        s"${taskIds.mkString("[", ",", "]")} on failed executor $executorId")
      // We do not notify the TaskSetManager of the task failures because that will
      // happen below in the rootPool.executorLost() call.
      taskIds.foreach(cleanupTaskState)
    }

    val host = executorIdToHost(executorId)
    val execs = hostToExecutors.getOrElse(host, new HashSet)
    execs -= executorId
    if (execs.isEmpty) {
      hostToExecutors -= host
      for (rack <- getRackForHost(host); hosts <- hostsByRack.get(rack)) {
        hosts -= host
        if (hosts.isEmpty) {
          hostsByRack -= rack
        }
      }
    }

    executorsPendingDecommission.remove(executorId)

    if (reason != LossReasonPending) {
      executorIdToHost -= executorId
      rootPool.executorLost(executorId, host, reason)
    }
    healthTrackerOpt.foreach(_.handleRemovedExecutor(executorId))
  }

  def executorAdded(execId: String, host: String): Unit = {
    dagScheduler.executorAdded(execId, host)
  }

  def getExecutorsAliveOnHost(host: String): Option[Set[String]] = synchronized {
    hostToExecutors.get(host).map(_.filterNot(isExecutorDecommissioned)).map(_.toSet)
  }

  def hasExecutorsAliveOnHost(host: String): Boolean = synchronized {
    hostToExecutors.get(host)
      .exists(executors => executors.exists(e => !isExecutorDecommissioned(e)))
  }

  def hasHostAliveOnRack(rack: String): Boolean = synchronized {
    hostsByRack.get(rack)
      .exists(hosts => hosts.exists(h => !isHostDecommissioned(h)))
  }

  def isExecutorAlive(execId: String): Boolean = synchronized {
    executorIdToRunningTaskIds.contains(execId) && !isExecutorDecommissioned(execId)
  }

  def isExecutorBusy(execId: String): Boolean = synchronized {
    executorIdToRunningTaskIds.get(execId).exists(_.nonEmpty)
  }

  // exposed for test
  protected final def isExecutorDecommissioned(execId: String): Boolean =
    getExecutorDecommissionState(execId).isDefined

  // exposed for test
  protected final def isHostDecommissioned(host: String): Boolean = {
    hostToExecutors.get(host).exists { executors =>
      executors.exists(e => getExecutorDecommissionState(e).exists(_.workerHost.isDefined))
    }
  }

  /**
   * Get a snapshot of the currently excluded nodes for the entire application. This is
   * thread-safe -- it can be called without a lock on the TaskScheduler.
   */
  def excludedNodes(): Set[String] = {
    healthTrackerOpt.map(_.excludedNodeList()).getOrElse(Set.empty)
  }

  /**
   * Get the rack for one host.
   *
   * Note that [[getRacksForHosts]] should be preferred when possible as that can be much
   * more efficient.
   */
  def getRackForHost(host: String): Option[String] = {
    getRacksForHosts(Seq(host)).head
  }

  /**
   * Get racks for multiple hosts.
   *
   * The returned Sequence will be the same length as the hosts argument and can be zipped
   * together with the hosts argument.
   */
  def getRacksForHosts(hosts: Seq[String]): Seq[Option[String]] = {
    hosts.map(_ => defaultRackValue)
  }

  private def waitBackendReady(): Unit = {
    if (backend.isReady) {
      return
    }
    // 状态等待，等待程序继续往下走
    while (!backend.isReady) {
      // Might take a while for backend to be ready if it is waiting on resources.
      if (sc.stopped.get) {
        // For example: the master removes the application for some reason
        throw new IllegalStateException("Spark context stopped while waiting for backend")
      }
      synchronized {
        this.wait(100)
      }
    }
  }

  override def applicationId(): String = backend.applicationId()

  override def applicationAttemptId(): Option[String] = backend.applicationAttemptId()

  // exposed for testing
  private[scheduler] def taskSetManagerForAttempt(
      stageId: Int,
      stageAttemptId: Int): Option[TaskSetManager] = synchronized {
    for {
      attempts <- taskSetsByStageIdAndAttempt.get(stageId)
      manager <- attempts.get(stageAttemptId)
    } yield {
      manager
    }
  }
}


private[spark] object TaskSchedulerImpl {

  val SCHEDULER_MODE_PROPERTY = SCHEDULER_MODE.key

  /**
   * Calculate the max available task slots given the `availableCpus` and `availableResources`
   * from a collection of ResourceProfiles. And only those ResourceProfiles who has the
   * same id with the `rpId` can be used to calculate the task slots.
   *
   * @param scheduler the TaskSchedulerImpl instance
   * @param conf SparkConf used to calculate the limiting resource and get the cpu amount per task
   * @param rpId the target ResourceProfile id. Only those ResourceProfiles who has the same id
   *             with it can be used to calculate the task slots.
   * @param availableRPIds an Array of ids of the available ResourceProfiles from the executors.
   * @param availableCpus an Array of the amount of available cpus from the executors.
   * @param availableResources an Array of the resources map from the executors. In the resource
   *                           map, it maps from the resource name to its amount.
   * @return the number of max task slots
   */
  def calculateAvailableSlots(
      scheduler: TaskSchedulerImpl,
      conf: SparkConf,
      rpId: Int,
      availableRPIds: Array[Int],
      availableCpus: Array[Int],
      availableResources: Array[Map[String, Int]]): Int = {
    val resourceProfile = scheduler.sc.resourceProfileManager.resourceProfileFromId(rpId)
    val coresKnown = resourceProfile.isCoresLimitKnown
    val (limitingResource, limitedByCpu) = {
      val limiting = resourceProfile.limitingResource(conf)
      // if limiting resource is empty then we have no other resources, so it has to be CPU
      if (limiting == ResourceProfile.CPUS || limiting.isEmpty) {
        (ResourceProfile.CPUS, true)
      } else {
        (limiting, false)
      }
    }
    val cpusPerTask = ResourceProfile.getTaskCpusOrDefaultForProfile(resourceProfile, conf)
    val taskLimit = resourceProfile.taskResources.get(limitingResource).map(_.amount).get

    availableCpus.zip(availableResources).zip(availableRPIds)
      .filter { case (_, id) => id == rpId }
      .map { case ((cpu, resources), _) =>
        val numTasksPerExecCores = cpu / cpusPerTask
        if (limitedByCpu) {
          numTasksPerExecCores
        } else {
          val availAddrs = resources.getOrElse(limitingResource, 0)
          val resourceLimit = (availAddrs / taskLimit).toInt
          // when executor cores config isn't set, we can't calculate the real limiting resource
          // and number of tasks per executor ahead of time, so calculate it now based on what
          // is available.
          if (!coresKnown && numTasksPerExecCores <= resourceLimit) {
            numTasksPerExecCores
          } else {
            resourceLimit
          }
        }
      }.sum
  }

  /**
   * Used to balance containers across hosts.
   *
   * Accepts a map of hosts to resource offers for that host, and returns a prioritized list of
   * resource offers representing the order in which the offers should be used. The resource
   * offers are ordered such that we'll allocate one container on each host before allocating a
   * second container on any host, and so on, in order to reduce the damage if a host fails.
   *
   * For example, given {@literal <h1, [o1, o2, o3]>}, {@literal <h2, [o4]>} and
   * {@literal <h3, [o5, o6]>}, returns {@literal [o1, o5, o4, o2, o6, o3]}.
   */
  def prioritizeContainers[K, T] (map: HashMap[K, ArrayBuffer[T]]): List[T] = {
    val _keyList = new ArrayBuffer[K](map.size)
    _keyList ++= map.keys

    // order keyList based on population of value in map
    val keyList = _keyList.sortWith(
      (left, right) => map(left).size > map(right).size
    )

    val retval = new ArrayBuffer[T](keyList.size * 2)
    var index = 0
    var found = true

    while (found) {
      found = false
      for (key <- keyList) {
        val containerList: ArrayBuffer[T] = map.getOrElse(key, null)
        assert(containerList != null)
        // Get the index'th entry for this host - if present
        if (index < containerList.size) {
          retval += containerList.apply(index)
          found = true
        }
      }
      index += 1
    }

    retval.toList
  }

  private def maybeCreateHealthTracker(sc: SparkContext): Option[HealthTracker] = {
    if (HealthTracker.isExcludeOnFailureEnabled(sc.conf)) {
      val executorAllocClient: Option[ExecutorAllocationClient] = sc.schedulerBackend match {
        case b: ExecutorAllocationClient => Some(b)
        case _ => None
      }
      Some(new HealthTracker(sc, executorAllocClient))
    } else {
      None
    }
  }

}<|MERGE_RESOLUTION|>--- conflicted
+++ resolved
@@ -588,12 +588,7 @@
         var launchedAnyTask = false
         var noDelaySchedulingRejects = true
         var globalMinLocality: Option[TaskLocality] = None
-<<<<<<< HEAD
-        // Record all the executor IDs assigned barrier tasks on.
-        val addressesWithDescs = ArrayBuffer[(String, TaskDescription)]()
         // 本地化级别：计算和数据的位置存在不同的级别，这个级别称之为本地化级别
-=======
->>>>>>> 5c7d019b
         for (currentMaxLocality <- taskSet.myLocalityLevels) {
           var launchedTaskAtCurrentMaxLocality = false
           do {
