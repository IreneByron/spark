/*
 * Licensed to the Apache Software Foundation (ASF) under one or more
 * contributor license agreements.  See the NOTICE file distributed with
 * this work for additional information regarding copyright ownership.
 * The ASF licenses this file to You under the Apache License, Version 2.0
 * (the "License"); you may not use this file except in compliance with
 * the License.  You may obtain a copy of the License at
 *
 *    http://www.apache.org/licenses/LICENSE-2.0
 *
 * Unless required by applicable law or agreed to in writing, software
 * distributed under the License is distributed on an "AS IS" BASIS,
 * WITHOUT WARRANTIES OR CONDITIONS OF ANY KIND, either express or implied.
 * See the License for the specific language governing permissions and
 * limitations under the License.
 */

package org.apache.spark.ml.classification

import scala.collection.mutable

import breeze.linalg.{DenseVector => BDV}
import breeze.optimize.{CachedDiffFunction, OWLQN => BreezeOWLQN}
import org.apache.hadoop.fs.Path

import org.apache.spark.SparkException
import org.apache.spark.annotation.Since
import org.apache.spark.internal.Logging
import org.apache.spark.ml.feature._
import org.apache.spark.ml.linalg._
import org.apache.spark.ml.optim.aggregator._
import org.apache.spark.ml.optim.loss.{L2Regularization, RDDLossFunction}
import org.apache.spark.ml.param._
import org.apache.spark.ml.param.shared._
import org.apache.spark.ml.stat._
import org.apache.spark.ml.util._
import org.apache.spark.ml.util.Instrumentation.instrumented
import org.apache.spark.rdd.RDD
import org.apache.spark.sql._
import org.apache.spark.storage.StorageLevel

/** Params for linear SVM Classifier. */
// 定义trait 线性SVM分类器的参数
private[classification] trait LinearSVCParams extends ClassifierParams with HasRegParam
  with HasMaxIter with HasFitIntercept with HasTol with HasStandardization with HasWeightCol
  with HasAggregationDepth with HasThreshold with HasMaxBlockSizeInMB {

  /**
   * Param for threshold in binary classification prediction.
   * 二元分类预测阈值的参数
   * For LinearSVC, this threshold is applied to the rawPrediction, rather than a probability.
   * This threshold can be any real number, where Inf will make all predictions 0.0
   * and -Inf will make all predictions 1.0.
   * 对于LinearSVC，这个阈值被应用于rawPrediction（预测），而不是代表可能性。
   * 这个值可以是任何实数。 Inf可以预测为0.0，-In可以预测为1.0（其实就是label)。
   * Default: 0.0
   *
   * @group param
   */
  final override val threshold: DoubleParam = new DoubleParam(this, "threshold",
    "threshold in binary classification prediction applied to rawPrediction")

  // 设置默认值
  setDefault(regParam -> 0.0, maxIter -> 100, fitIntercept -> true, tol -> 1E-6,
    standardization -> true, threshold -> 0.0, aggregationDepth -> 2, maxBlockSizeInMB -> 0.0)
}

/**
 * <a href = "https://en.wikipedia.org/wiki/Support_vector_machine#Linear_SVM">
 *   Linear SVM Classifier</a>
 *
 * This binary classifier optimizes the Hinge Loss using the OWLQN optimizer.
 * Only supports L2 regularization currently.
 * 这个二元分类器使用OWLQN优化器来优化Hinge Loss.
 * 当前仅支持L2正则。
 *
 * Since 3.1.0, it supports stacking instances into blocks and using GEMV for
 * better performance.
 * The block size will be 1.0 MB, if param maxBlockSizeInMB is set 0.0 by default.
 *
 */
@Since("2.2.0")
class LinearSVC @Since("2.2.0") (
    @Since("2.2.0") override val uid: String)
  extends Classifier[Vector, LinearSVC, LinearSVCModel]
  with LinearSVCParams with DefaultParamsWritable {

  @Since("2.2.0")
  def this() = this(Identifiable.randomUID("linearsvc"))

  /**
   * Set the regularization parameter. 正则化参数
   * Default is 0.0.
   *
   * @group setParam
   */
  @Since("2.2.0")
  def setRegParam(value: Double): this.type = set(regParam, value)

  /**
   * Set the maximum number of iterations. 最多迭代次数
   * Default is 100.
   *
   * @group setParam
   */
  @Since("2.2.0")
  def setMaxIter(value: Int): this.type = set(maxIter, value)

  /**
   * Whether to fit an intercept term.  是否 fit 截距项
   * Default is true.
   *
   * @group setParam
   */
  @Since("2.2.0")
  def setFitIntercept(value: Boolean): this.type = set(fitIntercept, value)

  /**
   * Set the convergence tolerance of iterations. 迭代收敛容忍度
   * Smaller values will lead to higher accuracy at the cost of more iterations.
   * Default is 1E-6.
   *
   * @group setParam
   */
  @Since("2.2.0")
  def setTol(value: Double): this.type = set(tol, value)

  /**
   * Whether to standardize the training features before fitting the model.
   * 在训练模型前是否对训练特征进行标准化
   * Default is true.
   *
   * @group setParam
   */
  @Since("2.2.0")
  def setStandardization(value: Boolean): this.type = set(standardization, value)

  /**
   * Set the value of param [[weightCol]].  权重
   * If this is not set or empty, we treat all instance weights as 1.0. 默认1.0
   * Default is not set, so all instances have weight one.
   *
   * @group setParam
   */
  @Since("2.2.0")
  def setWeightCol(value: String): this.type = set(weightCol, value)

  /**
   * Set threshold in binary classification.
   *
   * @group setParam
   */
  @Since("2.2.0")
  def setThreshold(value: Double): this.type = set(threshold, value)

  /**
   * Suggested depth for treeAggregate (greater than or equal to 2).
   * If the dimensions of features or the number of partitions are large,
   * this param could be adjusted to a larger size.
   * Default is 2.
   *
   * @group expertSetParam
   */
  @Since("2.2.0")
  def setAggregationDepth(value: Int): this.type = set(aggregationDepth, value)

  /**
   * Sets the value of param [[maxBlockSizeInMB]].
   * Default is 0.0, then 1.0 MB will be chosen.
   *
   * @group expertSetParam
   */
  @Since("3.1.0")
  def setMaxBlockSizeInMB(value: Double): this.type = set(maxBlockSizeInMB, value)

  @Since("2.2.0")
  override def copy(extra: ParamMap): LinearSVC = defaultCopy(extra)

  //训练
  override protected def train(dataset: Dataset[_]): LinearSVCModel = instrumented { instr =>
    // 日志
    instr.logPipelineStage(this)
    instr.logDataset(dataset)
    instr.logParams(this, labelCol, weightCol, featuresCol, predictionCol, rawPredictionCol,
      regParam, maxIter, fitIntercept, tol, standardization, threshold, aggregationDepth,
      maxBlockSizeInMB)

    if (dataset.storageLevel != StorageLevel.NONE) {
      instr.logWarning(s"Input instances will be standardized, blockified to blocks, and " +
        s"then cached during training. Be careful of double caching!")
    }

    // 提取数据，返回rdd  instance{label,weight,features}
    val instances = extractInstances(dataset)
      .setName("training instances")

<<<<<<< HEAD
    if (dataset.storageLevel == StorageLevel.NONE && $(blockSize) == 1) {
      // rdd 使用memory和desk
      instances.persist(StorageLevel.MEMORY_AND_DISK)
    }

    var requestedMetrics = Seq("mean", "std", "count")
    if ($(blockSize) != 1) requestedMetrics +:= "numNonZeros"
=======
>>>>>>> 084d38b6
    val (summarizer, labelSummarizer) = Summarizer
      .getClassificationSummarizers(instances, $(aggregationDepth), Seq("mean", "std", "count"))

    // 直方图，柱状图
    val histogram = labelSummarizer.histogram
    // 不合法数据个数
    val numInvalid = labelSummarizer.countInvalid
    // 特征维度
    val numFeatures = summarizer.mean.size

    // 日志
    instr.logNumExamples(summarizer.count)
    instr.logNamedValue("lowestLabelWeight", labelSummarizer.histogram.min.toString)
    instr.logNamedValue("highestLabelWeight", labelSummarizer.histogram.max.toString)
    instr.logSumOfWeights(summarizer.weightSum)

    var actualBlockSizeInMB = $(maxBlockSizeInMB)
    if (actualBlockSizeInMB == 0) {
      actualBlockSizeInMB = InstanceBlock.DefaultBlockSizeInMB
      require(actualBlockSizeInMB > 0, "inferred actual BlockSizeInMB must > 0")
      instr.logNamedValue("actualBlockSizeInMB", actualBlockSizeInMB.toString)
    }

    val numClasses = MetadataUtils.getNumClasses(dataset.schema($(labelCol))) match {
      case Some(n: Int) =>
        require(n >= histogram.length, s"Specified number of classes $n was " +
          s"less than the number of unique labels ${histogram.length}.")
        n
      case None => histogram.length
    }

    // 只支持二分类
    require(numClasses == 2, s"LinearSVC only supports binary classification." +
      s" $numClasses classes detected in $labelCol")
    instr.logNumClasses(numClasses)
    instr.logNumFeatures(numFeatures)

    // 有不合法的数据，抛出异常
    if (numInvalid != 0) {
      val msg = s"Classification labels should be in [0 to ${numClasses - 1}]. " +
        s"Found $numInvalid invalid labels."
      instr.logError(msg)
      throw new SparkException(msg)
    }

    val featuresStd = summarizer.std.toArray //每个特征值的标准差
    val getFeaturesStd = (j: Int) => featuresStd(j)
    val regularization = if ($(regParam) != 0.0) {
      val shouldApply = (idx: Int) => idx >= 0 && idx < numFeatures
      // L2正则
      Some(new L2Regularization($(regParam), shouldApply,
        if ($(standardization)) None else Some(getFeaturesStd)))
    } else None

    def regParamL1Fun = (index: Int) => 0.0
    // 优化器
    val optimizer = new BreezeOWLQN[Int, BDV[Double]]($(maxIter), 10, regParamL1Fun, $(tol))

    /*
       The coefficients are trained in the scaled space; we're converting them back to
       the original space.
       coefficients系数在缩放空间中训练；我们将它们转换回原始空间
       Note that the intercept in scaled space and original space is the same;
       as a result, no scaling is needed.
       注意intercept在原始空间和缩放空间一样，不需要缩放
     */
    val (rawCoefficients, objectiveHistory) =
      trainImpl(instances, actualBlockSizeInMB, featuresStd, regularization, optimizer)

    if (rawCoefficients == null) {
      val msg = s"${optimizer.getClass.getName} failed."
      instr.logError(msg)
      throw new SparkException(msg)
    }

    val coefficientArray = Array.tabulate(numFeatures) { i =>
      if (featuresStd(i) != 0.0) rawCoefficients(i) / featuresStd(i) else 0.0
    }
    val intercept = if ($(fitIntercept)) rawCoefficients.last else 0.0
    createModel(dataset, Vectors.dense(coefficientArray), intercept, objectiveHistory)
  }

  private def createModel(
      dataset: Dataset[_],
      coefficients: Vector,
      intercept: Double,
      objectiveHistory: Array[Double]): LinearSVCModel = {
    val model = copyValues(new LinearSVCModel(uid, coefficients, intercept))
    val weightColName = if (!isDefined(weightCol)) "weightCol" else $(weightCol)

    val (summaryModel, rawPredictionColName, predictionColName) = model.findSummaryModel()
    val summary = new LinearSVCTrainingSummaryImpl(
      summaryModel.transform(dataset),
      rawPredictionColName,
      predictionColName,
      $(labelCol),
      weightColName,
      objectiveHistory)
    model.setSummary(Some(summary))
  }

<<<<<<< HEAD
  private def trainOnRows(
      instances: RDD[Instance], //数据
      featuresStd: Array[Double],
      regularization: Option[L2Regularization],
      optimizer: BreezeOWLQN[Int, BDV[Double]]): (Array[Double], Array[Double]) = {
    //特征数量
    val numFeatures = featuresStd.length
    //截距
    val numFeaturesPlusIntercept = if ($(fitIntercept)) numFeatures + 1 else numFeatures

    val bcFeaturesStd = instances.context.broadcast(featuresStd)
    val getAggregatorFunc = new HingeAggregator(bcFeaturesStd, $(fitIntercept))(_)
    val costFun = new RDDLossFunction(instances, getAggregatorFunc,
      regularization, $(aggregationDepth))

    val states = optimizer.iterations(new CachedDiffFunction(costFun),
      Vectors.zeros(numFeaturesPlusIntercept).asBreeze.toDenseVector)

    val arrayBuilder = mutable.ArrayBuilder.make[Double]
    var state: optimizer.State = null
    while (states.hasNext) {
      state = states.next()
      arrayBuilder += state.adjustedValue
    }
    bcFeaturesStd.destroy()

    (if (state != null) state.x.toArray else null, arrayBuilder.result)
  }

  private def trainOnBlocks(
=======
  private def trainImpl(
>>>>>>> 084d38b6
      instances: RDD[Instance],
      actualBlockSizeInMB: Double,
      featuresStd: Array[Double],
      regularization: Option[L2Regularization],
      optimizer: BreezeOWLQN[Int, BDV[Double]]): (Array[Double], Array[Double]) = {
    val numFeatures = featuresStd.length
    val numFeaturesPlusIntercept = if ($(fitIntercept)) numFeatures + 1 else numFeatures

    val bcFeaturesStd = instances.context.broadcast(featuresStd)

    val standardized = instances.mapPartitions { iter =>
      val inverseStd = bcFeaturesStd.value.map { std => if (std != 0) 1.0 / std else 0.0 }
      val func = StandardScalerModel.getTransformFunc(Array.empty, inverseStd, false, true)
      iter.map { case Instance(label, weight, vec) => Instance(label, weight, func(vec)) }
    }

    val maxMemUsage = (actualBlockSizeInMB * 1024L * 1024L).ceil.toLong
    val blocks = InstanceBlock.blokifyWithMaxMemUsage(standardized, maxMemUsage)
      .persist(StorageLevel.MEMORY_AND_DISK)
      .setName(s"training blocks (blockSizeInMB=$actualBlockSizeInMB)")

    val getAggregatorFunc = new BlockHingeAggregator($(fitIntercept))(_)
    val costFun = new RDDLossFunction(blocks, getAggregatorFunc,
      regularization, $(aggregationDepth))

    val states = optimizer.iterations(new CachedDiffFunction(costFun),
      Vectors.zeros(numFeaturesPlusIntercept).asBreeze.toDenseVector)

    val arrayBuilder = mutable.ArrayBuilder.make[Double]
    var state: optimizer.State = null
    while (states.hasNext) {
      state = states.next()
      arrayBuilder += state.adjustedValue
    }
    blocks.unpersist()
    bcFeaturesStd.destroy()

    (if (state != null) state.x.toArray else null, arrayBuilder.result)
  }
}

@Since("2.2.0")
object LinearSVC extends DefaultParamsReadable[LinearSVC] {

  @Since("2.2.0")
  override def load(path: String): LinearSVC = super.load(path)
}

/**
 * Linear SVM Model trained by [[LinearSVC]]
 */
@Since("2.2.0")
class LinearSVCModel private[classification] (
    @Since("2.2.0") override val uid: String,
    @Since("2.2.0") val coefficients: Vector,
    @Since("2.2.0") val intercept: Double)
  extends ClassificationModel[Vector, LinearSVCModel]
  with LinearSVCParams with MLWritable with HasTrainingSummary[LinearSVCTrainingSummary] {

  @Since("2.2.0")
  override val numClasses: Int = 2

  @Since("2.2.0")
  override val numFeatures: Int = coefficients.size

  @Since("2.2.0")
  def setThreshold(value: Double): this.type = set(threshold, value)

  private val margin: Vector => Double = (features) => {
    BLAS.dot(features, coefficients) + intercept
  }

  /**
   * Gets summary of model on training set. An exception is thrown
   * if `hasSummary` is false.
   */
  @Since("3.1.0")
  override def summary: LinearSVCTrainingSummary = super.summary

  /**
   * Evaluates the model on a test dataset.
   *
   * @param dataset Test dataset to evaluate model on.
   */
  @Since("3.1.0")
  def evaluate(dataset: Dataset[_]): LinearSVCSummary = {
    val weightColName = if (!isDefined(weightCol)) "weightCol" else $(weightCol)
    // Handle possible missing or invalid rawPrediction or prediction columns
    val (summaryModel, rawPrediction, predictionColName) = findSummaryModel()
    new LinearSVCSummaryImpl(summaryModel.transform(dataset),
      rawPrediction, predictionColName, $(labelCol), weightColName)
  }

  override def predict(features: Vector): Double = {
    if (margin(features) > $(threshold)) 1.0 else 0.0
  }

  @Since("3.0.0")
  override def predictRaw(features: Vector): Vector = {
    val m = margin(features)
    Vectors.dense(-m, m)
  }

  override protected def raw2prediction(rawPrediction: Vector): Double = {
    if (rawPrediction(1) > $(threshold)) 1.0 else 0.0
  }

  @Since("2.2.0")
  override def copy(extra: ParamMap): LinearSVCModel = {
    copyValues(new LinearSVCModel(uid, coefficients, intercept), extra).setParent(parent)
  }

  @Since("2.2.0")
  override def write: MLWriter = new LinearSVCModel.LinearSVCWriter(this)

  @Since("3.0.0")
  override def toString: String = {
    s"LinearSVCModel: uid=$uid, numClasses=$numClasses, numFeatures=$numFeatures"
  }
}


@Since("2.2.0")
object LinearSVCModel extends MLReadable[LinearSVCModel] {

  @Since("2.2.0")
  override def read: MLReader[LinearSVCModel] = new LinearSVCReader

  @Since("2.2.0")
  override def load(path: String): LinearSVCModel = super.load(path)

  /** [[MLWriter]] instance for [[LinearSVCModel]] */
  private[LinearSVCModel]
  class LinearSVCWriter(instance: LinearSVCModel)
    extends MLWriter with Logging {

    private case class Data(coefficients: Vector, intercept: Double)

    override protected def saveImpl(path: String): Unit = {
      // Save metadata and Params
      DefaultParamsWriter.saveMetadata(instance, path, sc)
      val data = Data(instance.coefficients, instance.intercept)
      val dataPath = new Path(path, "data").toString
      sparkSession.createDataFrame(Seq(data)).repartition(1).write.parquet(dataPath)
    }
  }

  private class LinearSVCReader extends MLReader[LinearSVCModel] {

    /** Checked against metadata when loading model */
    private val className = classOf[LinearSVCModel].getName

    override def load(path: String): LinearSVCModel = {
      val metadata = DefaultParamsReader.loadMetadata(path, sc, className)
      val dataPath = new Path(path, "data").toString
      val data = sparkSession.read.format("parquet").load(dataPath)
      val Row(coefficients: Vector, intercept: Double) =
        data.select("coefficients", "intercept").head()
      val model = new LinearSVCModel(metadata.uid, coefficients, intercept)
      metadata.getAndSetParams(model)
      model
    }
  }
}

/**
 * Abstraction for LinearSVC results for a given model.
 */
sealed trait LinearSVCSummary extends BinaryClassificationSummary

/**
 * Abstraction for LinearSVC training results.
 */
sealed trait LinearSVCTrainingSummary extends LinearSVCSummary with TrainingSummary

/**
 * LinearSVC results for a given model.
 *
 * @param predictions dataframe output by the model's `transform` method.
 * @param scoreCol field in "predictions" which gives the rawPrediction of each instance.
 * @param predictionCol field in "predictions" which gives the prediction for a data instance as a
 *                      double.
 * @param labelCol field in "predictions" which gives the true label of each instance.
 * @param weightCol field in "predictions" which gives the weight of each instance.
 */
private class LinearSVCSummaryImpl(
    @transient override val predictions: DataFrame,
    override val scoreCol: String,
    override val predictionCol: String,
    override val labelCol: String,
    override val weightCol: String)
  extends LinearSVCSummary

/**
 * LinearSVC training results.
 *
 * @param predictions dataframe output by the model's `transform` method.
 * @param scoreCol field in "predictions" which gives the rawPrediction of each instance.
 * @param predictionCol field in "predictions" which gives the prediction for a data instance as a
 *                      double.
 * @param labelCol field in "predictions" which gives the true label of each instance.
 * @param weightCol field in "predictions" which gives the weight of each instance.
 * @param objectiveHistory objective function (scaled loss + regularization) at each iteration.
 */
private class LinearSVCTrainingSummaryImpl(
    predictions: DataFrame,
    scoreCol: String,
    predictionCol: String,
    labelCol: String,
    weightCol: String,
    override val objectiveHistory: Array[Double])
  extends LinearSVCSummaryImpl(
    predictions, scoreCol, predictionCol, labelCol, weightCol)
    with LinearSVCTrainingSummary<|MERGE_RESOLUTION|>--- conflicted
+++ resolved
@@ -193,17 +193,7 @@
     // 提取数据，返回rdd  instance{label,weight,features}
     val instances = extractInstances(dataset)
       .setName("training instances")
-
-<<<<<<< HEAD
-    if (dataset.storageLevel == StorageLevel.NONE && $(blockSize) == 1) {
-      // rdd 使用memory和desk
-      instances.persist(StorageLevel.MEMORY_AND_DISK)
-    }
-
-    var requestedMetrics = Seq("mean", "std", "count")
-    if ($(blockSize) != 1) requestedMetrics +:= "numNonZeros"
-=======
->>>>>>> 084d38b6
+    
     val (summarizer, labelSummarizer) = Summarizer
       .getClassificationSummarizers(instances, $(aggregationDepth), Seq("mean", "std", "count"))
 
@@ -305,40 +295,7 @@
     model.setSummary(Some(summary))
   }
 
-<<<<<<< HEAD
-  private def trainOnRows(
-      instances: RDD[Instance], //数据
-      featuresStd: Array[Double],
-      regularization: Option[L2Regularization],
-      optimizer: BreezeOWLQN[Int, BDV[Double]]): (Array[Double], Array[Double]) = {
-    //特征数量
-    val numFeatures = featuresStd.length
-    //截距
-    val numFeaturesPlusIntercept = if ($(fitIntercept)) numFeatures + 1 else numFeatures
-
-    val bcFeaturesStd = instances.context.broadcast(featuresStd)
-    val getAggregatorFunc = new HingeAggregator(bcFeaturesStd, $(fitIntercept))(_)
-    val costFun = new RDDLossFunction(instances, getAggregatorFunc,
-      regularization, $(aggregationDepth))
-
-    val states = optimizer.iterations(new CachedDiffFunction(costFun),
-      Vectors.zeros(numFeaturesPlusIntercept).asBreeze.toDenseVector)
-
-    val arrayBuilder = mutable.ArrayBuilder.make[Double]
-    var state: optimizer.State = null
-    while (states.hasNext) {
-      state = states.next()
-      arrayBuilder += state.adjustedValue
-    }
-    bcFeaturesStd.destroy()
-
-    (if (state != null) state.x.toArray else null, arrayBuilder.result)
-  }
-
-  private def trainOnBlocks(
-=======
   private def trainImpl(
->>>>>>> 084d38b6
       instances: RDD[Instance],
       actualBlockSizeInMB: Double,
       featuresStd: Array[Double],
